import math
import stripe
<<<<<<< HEAD
from longclaw.settings import CURRENCY
=======
from longclaw.settings import CURRENCY, STRIPE_SECRET
>>>>>>> 7cae5a85
from longclaw.checkout.utils import PaymentError
from longclaw.checkout.gateways import BasePayment


class StripePayment(BasePayment):
    '''
    Create a payment using stripe
    '''
    def __init__(self):
        stripe.api_key = STRIPE_SECRET

    def create_payment(self, request, amount):
        try:
            charge = stripe.Charge.create(
                amount=int(math.ceil(amount * 100)),  # Amount in pence
                currency=CURRENCY.lower(),
                source=request.data['token'],
                description="Payment from"
            )
        except stripe.error.CardError as error:
            raise PaymentError(error)

    def get_token(self, request):
        ''' Create a stripe token for a card
        '''
        return stripe.Token.create(
            card={
                "number": request.data["number"],
                "exp_month": request.data["exp_month"],
                "exp_year": request.data["exp_year"],
                "cvc": request.data["cvc"]

            }
        )<|MERGE_RESOLUTION|>--- conflicted
+++ resolved
@@ -1,10 +1,6 @@
 import math
 import stripe
-<<<<<<< HEAD
-from longclaw.settings import CURRENCY
-=======
 from longclaw.settings import CURRENCY, STRIPE_SECRET
->>>>>>> 7cae5a85
 from longclaw.checkout.utils import PaymentError
 from longclaw.checkout.gateways import BasePayment
 
